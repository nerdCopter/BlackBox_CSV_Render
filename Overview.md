## Code Overview and Step Response Calculation

The Rust program processes Betaflight Blackbox CSV logs to generate various plots. Here's a concise overview:

**Configuration:**

All analysis parameters, thresholds, plot dimensions, and algorithmic constants are centrally defined in `src/constants.rs`, making the implementation highly configurable for different analysis needs and flight controller characteristics.

**Core Functionality:**

1.  **Argument Parsing (`src/main.rs`):**
    * Parses command-line arguments: input CSV file(s), an optional `--dps` parameter (requires a numeric threshold value for detailed step response plots with low/high split), and an optional `--output-dir` for specifying the output directory.
<<<<<<< HEAD
    * Additional options include `--help`, `--version`, `--debug`, `--butterworth`, and `--measure` for user assistance and analysis control.
    * The `--measure` parameter enables measured filter response analysis from flight data, overlaying measured curves on spectrum plots. Works with all firmware types.
    * The `--butterworth` parameter displays per-stage PT1 implementation details for PT2/PT3/PT4 filters with Butterworth correction factors.
=======
    * Additional options include `--help` and `--version` for user assistance.
>>>>>>> bef7a8da
    * The `--output-dir` parameter now requires a directory path when specified. If omitted, plots are saved in the source folder (input file's directory).
    * Handles multiple input files and determines if a directory prefix should be added to output filenames to avoid collisions when processing files from different directories.

2.  **File Processing (`src/main.rs:process_file`):**
    * For each input CSV:
        * **Path Setup:** Determines input and output paths.
        * **Data Parsing (`src/data_input/log_parser.rs:parse_log_file`):** Reads the CSV, extracts log data (time, gyro, setpoint, F-term, etc.), sample rate, and checks for the presence of essential data headers.
        * **Step Response Data Preparation:**
            * Filters log data, excluding the start and end seconds (constants `EXCLUDE_START_S`, `EXCLUDE_END_S` from `src/constants.rs`) to create contiguous segments of time, setpoint, and gyro data for each axis. This data is stored in `contiguous_sr_input_data`.
        * **Step Response Calculation (`src/data_analysis/calc_step_response.rs:calculate_step_response`):**
            * This is the core of the step response analysis. It implements **non-parametric system identification** using Wiener deconvolution rather than traditional first-order or second-order curve fitting. This approach directly extracts the system's actual step response without assuming a specific mathematical model, allowing it to capture complex, higher-order dynamics and non-linearities.
            * For each axis (Roll, Pitch, Yaw):
                * It takes the prepared time, setpoint, and (optionally smoothed via `INITIAL_GYRO_SMOOTHING_WINDOW`) gyro data arrays and the sample rate.
                * **Windowing:** The input signals (setpoint and gyro) are segmented into overlapping windows (`winstacker_contiguous`) of `FRAME_LENGTH_S` duration. A Tukey window (`tukeywin` with `TUKEY_ALPHA`) is applied to each segment to reduce spectral leakage.
                * **Movement Threshold:** Windows are discarded if the maximum absolute setpoint value within them is below `MOVEMENT_THRESHOLD_DEG_S`.
                * **Deconvolution:** For each valid window, Wiener deconvolution (`wiener_deconvolution_window`) is performed between the windowed setpoint (input) and gyro (output) signals in the frequency domain. This estimates the impulse response of the system. A regularization term (`0.0001`) helps stabilize the deconvolution.
                * **Impulse to Step Response:** The resulting impulse response is converted to a step response by cumulative summation (`cumulative_sum`). This step response is then truncated to `RESPONSE_LENGTH_S`.
                * **Y-Correction (Normalization):**
                    * If `APPLY_INDIVIDUAL_RESPONSE_Y_CORRECTION` is true, each individual step response window is normalized. The mean of its steady-state portion (defined by `STEADY_STATE_START_S` and `STEADY_STATE_END_S`) is calculated. If this mean is significant (abs > `Y_CORRECTION_MIN_UNNORMALIZED_MEAN_ABS`), the entire response window is divided by this mean, aiming to make its steady-state value approach 1.0.
                * **Quality Control (QC):**
                    * Each (potentially Y-corrected) step response window undergoes QC. The minimum and maximum values of its steady-state portion are checked against `NORMALIZED_STEADY_STATE_MIN_VAL` and `NORMALIZED_STEADY_STATE_MAX_VAL`.
                    * Optionally (`ENABLE_NORMALIZED_STEADY_STATE_MEAN_CHECK`), the mean of the steady-state portion is also checked against `NORMALIZED_STEADY_STATE_MEAN_MIN` and `NORMALIZED_STEADY_STATE_MEAN_MAX`.
                    * Only windows passing QC are kept.
                * The function returns:
                    1.  A time vector for the step response plot (`response_time`).
                    2.  A 2D array (`valid_stacked_responses`) containing all step response windows that passed QC.
                    3.  A 1D array (`valid_window_max_setpoints`) of the maximum setpoint values for each corresponding valid window.
        * **Plot Generation (various functions in `src/plot_functions/`):**
            * `plot_step_response` (in `src/plot_functions/plot_step_response.rs`): Takes the results from `calculate_step_response`.
                * Separates the QC'd responses into "low" and "high" setpoint groups based on the `setpoint_threshold` if the `--dps` parameter (and thus `show_legend`) is provided.
                * **Averaging & Final Normalization (`plot_functions::plot_step_response::process_response`):**
                    * The QC'd responses (either low, high, or combined) are averaged using `calc_step_response::average_responses`.
                    * The averaged response is smoothed using a moving average (`calc_step_response::moving_average_smooth_f64`) with `POST_AVERAGING_SMOOTHING_WINDOW`.
                    * The smoothed response is shifted to start at 0.0.
                    * A **final normalization** step is performed: the mean of the steady-state portion of this *averaged, smoothed, and shifted* response is calculated. The entire response is then divided by this mean to ensure the plotted average response aims for a steady-state of 1.0.
                    * The final response is only plotted if its steady-state mean (after this final normalization) is within `FINAL_NORMALIZED_STEADY_STATE_TOLERANCE` of 1.0.
                * Calculates peak value and delay time (Td) for each plotted average response using `calc_step_response::find_peak_value` and `calc_step_response::calculate_delay_time`.
                    * **Delay Time (Td) Calculation:** The delay time is calculated as the time for the step response to reach 50% of its final value. Linear interpolation is used for precise determination of the 50% threshold crossing. A fixed offset of -1ms is applied to the calculated time (in milliseconds) before converting to seconds, and the result is constrained to be non-negative.
                * Generates and saves the step response plot.
            * **Other plots generated (`src/plot_functions/`):**
                * `plot_pidsum_error_setpoint`: PIDsum (P+I+D), PID Error (Setpoint - GyroADC), and Setpoint time-domain traces for each axis.
                * `plot_setpoint_vs_gyro`: Setpoint and filtered gyro time-domain comparison for each axis.
                * `plot_gyro_vs_unfilt`: Filtered vs. unfiltered gyro time-domain comparison for each axis. Includes enhanced cross-correlation filtering delay calculation.
                * `plot_gyro_spectrums`: Frequency-domain amplitude spectrums of filtered and unfiltered gyro data with intelligent peak detection and labeling using scale-aware thresholds (`FILTERED_GYRO_MIN_THRESHOLD` for filtered gyro data). Includes enhanced cross-correlation filtering delay calculation and flight firmware filter response curve overlays.
                * `plot_psd`: Power Spectral Density plots in dB scale with peak labeling. Includes enhanced cross-correlation filtering delay calculation.
                * `plot_d_term_spectrums`: Frequency-domain amplitude spectrums of D-term data with intelligent peak detection using scale-aware thresholds (`FILTERED_D_TERM_MIN_THRESHOLD` for filtered D-term data). Includes enhanced cross-correlation filtering delay calculation with intelligent D-term activity detection (skips axes where D gain = 0).
                * `plot_d_term_psd`: Power Spectral Density plots of D-term data in dB scale with intelligent threshold filtering (`PSD_PEAK_LABEL_MIN_VALUE_DB` for filtered data) and enhanced formatting. Includes enhanced cross-correlation filtering delay calculation with intelligent D-term activity detection (skips axes where D gain = 0).
                * `plot_d_term_heatmap`: D-term throttle-frequency heatmaps showing PSD vs. throttle (Y-axis) and frequency (X-axis) to analyze D-term energy distribution across different throttle levels.
                * `plot_psd_db_heatmap`: Spectrograms showing PSD vs. time as heatmaps using Short-Time Fourier Transform (STFT) with configurable window duration and overlap.
                * `plot_throttle_freq_heatmap`: Heatmaps showing PSD vs. throttle (Y-axis) and frequency (X-axis) to analyze noise characteristics across different throttle levels.

**Filtering Delay Calculation (`src/data_analysis/filter_delay.rs`):**

***

### Enhanced Cross-Correlation Method (Primary Implementation)

* **Algorithm:** For each axis (Roll, Pitch, Yaw), calculates normalized cross-correlation between filtered (`gyroADC`) and unfiltered (`gyroUnfilt`) gyro signals at different time delays using double-precision (f64) arithmetic throughout.
* **Delay Detection:** Identifies the delay that produces the highest correlation coefficient and converts from samples to milliseconds using the sample rate.
* **Subsample Precision:** Uses parabolic interpolation around the peak correlation to achieve subsample delay accuracy, addressing precision limitations of basic sample-rate resolution.
* **Quality Control:** Requires correlation coefficients above configurable thresholds (`MIN_CORRELATION_THRESHOLD`, `FALLBACK_CORRELATION_THRESHOLD`) with fallback mechanisms for challenging signal conditions.
* **Error Handling:** Provides detailed error reporting (`DelayCalculationError`) for insufficient data, low correlation, and signal mismatches.
* **Precision Consistency:** All correlation calculations use f64 precision throughout for maximum accuracy.

***

### Implementation Details

* **Data Validation:** Performs comprehensive data availability diagnostics across all axes before analysis.
* **Averaging:** Individual axis delays are averaged to provide an overall system delay measurement when sufficient correlation is achieved.
* **Bounds Checking:** Comprehensive bounds checking with `saturating_sub()` and explicit runtime verification prevents array access violations. Limits maximum delay search range (`MAX_DELAY_FRACTION`, `MAX_DELAY_SAMPLES`) to prevent unrealistic results and ensures robust parabolic interpolation.
* **Confidence Value Clamping:** Confidence values are clamped to the valid range \[0, 1] to handle numerical noise in correlation calculations that could cause values to slightly exceed 1.0.
* **Configurable Thresholds:** All correlation thresholds and delay search parameters are defined as named constants in `src/constants.rs` for maintainability and tuning.
* **Display:** Results are shown in console output with confidence metrics (as percentages), and estimates are integrated into plot legends as "Delay: X.Xms(c:XX%)" for `_GyroVsUnfilt_stacked.png`, `_Gyro_Spectrums_comparative.png`, and `_Gyro_PSD_comparative.png` outputs.

**Filter Response Curves (`src/data_analysis/filter_response.rs`):**

* **Flight Firmware Integration:** Automatically detects and parses filter configurations from Betaflight, EmuFlight, and INAV blackbox headers including filter types (PT1, PT2, PT3, PT4, BIQUAD), cutoff frequencies, and dynamic filter ranges.
* **Butterworth Correction Visualization (Optional):** When enabled with the `--butterworth` command-line parameter, displays per-stage PT1 implementation details for PT2/PT3/PT4 filters on gyro and D-term spectrum plots:
    * PT2/PT3/PT4 filters are implemented as cascaded PT1 stages with Butterworth correction factors (PT2: 1.554×, PT3: 1.961×, PT4: 2.299×)
    * Main curves (colored) show user-configured filter response (e.g., "LPF1 (PT2 @ 90Hz)")
    * Per-stage curves (gray, prefixed with ≈) show actual PT1 implementation (e.g., "≈ LPF1 (Two PT1 @ 140Hz per-stage)")
    * Vertical cutoff lines: solid for configured cutoff, dotted for per-stage cutoff
    * Formula: per-stage cutoff = configured cutoff × correction factor
    * Applies to all firmware (Betaflight, EmuFlight, INAV) using PT2/PT3/PT4 filters
    * IMUF configurations include version information when available (e.g., "IMUF v256")
* **Gyro Rate Detection:** Comprehensive parsing of gyro sampling rates from various header formats (`gyroSampleRateHz`, `looptime`, `gyro_sync_denom`) with case-insensitive matching and proper division-based denominator calculation.
* **Mathematical Implementation:**
    * **PT1 (1st order)**: $H(s) = 1/(1 + s/\omega_c)$ - Standard single-pole lowpass
    * **PT2 (2nd order)**: $H(s) = 1/(1 + \sqrt{2}\cdot s/\omega_c + (s/\omega_c)^2)$ - Butterworth response yielding -3dB at cutoff
    * **PT3 (3rd order)**: $|H(j\omega)| = 1/\sqrt{1 + (\omega/\omega_c)^6}$ - Simplified 3rd order approximation maintaining -3dB at cutoff
    * **PT4 (4th order)**: $|H(j\omega)| = 1/\sqrt{1 + (\omega/\omega_c)^8}$ - Simplified 4th order approximation maintaining -3dB at cutoff
    * **BIQUAD (2nd order)**: Currently implemented as PT2 Butterworth response (Q=0.707). Ready for Q-factor enhancement with $H(s) = \omega_0^2/(s^2 + (\omega_0/Q)\cdot s + \omega_0^2)$ where $\omega_0 = 2\pi\cdot f_c$
    * Note: $\omega_c$ represents angular cutoff frequency ($\omega_c = 2\pi\cdot f_c$ where $f_c$ is cutoff in Hz)
* **Curve Generation:** Logarithmic frequency spacing from 10% of cutoff frequency to gyro Nyquist frequency (gyro\_rate/2) with 1000 points for smooth visualization. Includes division-by-zero protection and edge case handling.
* **Visualization Integration:** Filter response curves are overlaid on spectrum plots (`plot_gyro_spectrums`) as red curves with clear legends showing filter type and cutoff frequency, enhancing spectrum analysis with theoretical filter characteristics.
* **Quality Assurance:** Comprehensive unit tests verify -3dB magnitude response at cutoff frequencies for all filter types and validate gyro rate extraction accuracy.

**Step-Response Comparison with Other Analysis Tools:**

This implementation provides detailed and configurable analysis of flight controller performance. The modular design and centralized configuration system make it adaptable for various analysis requirements.

* **Compared to PIDtoolbox/Matlab (`PTstepcalc.m`):**
    * **Deconvolution Method:** Both use Wiener deconvolution with a regularization term.
    * **Windowing:** This implementation uses Tukey (`TUKEY_ALPHA`) on input/output before FFT; Matlab uses Hann.
    * **Smoothing:** This implementation has optional initial gyro smoothing (`INITIAL_GYRO_SMOOTHING_WINDOW`) and mandatory post-average smoothing (`POST_AVERAGING_SMOOTHING_WINDOW`). Matlab smooths raw gyro input upfront.
    * **Normalization/Y-Correction:**
        * This implementation: Optional individual response Y-correction (normalize by own steady-state mean, `APPLY_INDIVIDUAL_RESPONSE_Y_CORRECTION`, `Y_CORRECTION_MIN_UNNORMALIZED_MEAN_ABS`) followed by final normalization of the averaged response to target 1.0 (within `FINAL_NORMALIZED_STEADY_STATE_TOLERANCE`).
        * Matlab: Optional Y-correction on individual responses by calculating an offset to make the mean 1.0.
    * **Quality Control (QC):** Both apply QC to individual responses based on steady-state characteristics. This implementation uses `NORMALIZED_STEADY_STATE_MIN_VAL`, `NORMALIZED_STEADY_STATE_MAX_VAL`, and optionally `NORMALIZED_STEADY_STATE_MEAN_MIN`, `NORMALIZED_STEADY_STATE_MEAN_MAX`. Matlab uses `min(steadyStateResp) > 0.5 && max(steadyStateResp) < 3`.
    * **Output:** This implementation can plot low/high/combined responses based on `setpoint_threshold` if `--dps` is provided with a value. Matlab stacks all valid responses.

* **Compared to PlasmaTree/Python (`PID-Analyzer.py`):**
    * **Deconvolution Method:** PlasmaTree also uses Wiener deconvolution with a signal-to-noise ratio (`sn`) term in the denominator, derived from a `cutfreq` parameter and smoothed, effectively acting as frequency-dependent regularization. This implementation uses a simpler constant regularization term (`0.0001`).
    * **Windowing:** PlasmaTree uses a Hanning window by default (or Tukey) applied to input and output segments before deconvolution. This implementation uses a Tukey window.
    * **Input for Deconvolution:** PlasmaTree calculates an `input` signal by reconstructing the setpoint as seen by the PID loop. This implementation directly uses the logged setpoint values.
    * **Smoothing:** PlasmaTree does not include initial gyro smoothing like this implementation's `INITIAL_GYRO_SMOOTHING_WINDOW`. For the final averaged response, PlasmaTree uses a 2D histogram and Gaussian smoothing to find the "mode" response, different from this implementation's direct moving average on the time-domain averaged response.
    * **Normalization/Y-Correction:**
        * This implementation: Individual responses can be normalized to their steady-state mean, followed by final normalization of the averaged response.
        * PlasmaTree: Uses `weighted_mode_avr` to find the most common trace shape from response collections, which inherently handles variations without explicit Y-correction.
    * **Quality Control (QC):** PlasmaTree has a `resp_quality` metric based on deviation from initial average and uses a `toolow_mask` for low input responses. This implementation uses direct steady-state value checks.
    * **Averaging:**
        * This implementation: `average_responses` performs weighted average of QC'd responses.
        * PlasmaTree: `weighted_mode_avr` uses 2D histogram analysis to determine representative traces.
    * **Output:** Both can plot low and high input responses based on configurable thresholds.

This Rust implementation offers a comprehensive and configurable analysis pipeline for flight controller performance evaluation with sophisticated signal processing techniques and detailed visualization capabilities.<|MERGE_RESOLUTION|>--- conflicted
+++ resolved
@@ -10,13 +10,9 @@
 
 1.  **Argument Parsing (`src/main.rs`):**
     * Parses command-line arguments: input CSV file(s), an optional `--dps` parameter (requires a numeric threshold value for detailed step response plots with low/high split), and an optional `--output-dir` for specifying the output directory.
-<<<<<<< HEAD
     * Additional options include `--help`, `--version`, `--debug`, `--butterworth`, and `--measure` for user assistance and analysis control.
     * The `--measure` parameter enables measured filter response analysis from flight data, overlaying measured curves on spectrum plots. Works with all firmware types.
     * The `--butterworth` parameter displays per-stage PT1 implementation details for PT2/PT3/PT4 filters with Butterworth correction factors.
-=======
-    * Additional options include `--help` and `--version` for user assistance.
->>>>>>> bef7a8da
     * The `--output-dir` parameter now requires a directory path when specified. If omitted, plots are saved in the source folder (input file's directory).
     * Handles multiple input files and determines if a directory prefix should be added to output filenames to avoid collisions when processing files from different directories.
 
