--- conflicted
+++ resolved
@@ -35,7 +35,6 @@
 }
 
 impl AxisPid {
-<<<<<<< HEAD
     /// Calculate P:D ratio (P divided by D)
     /// Returns None if P or D is missing, or if D is 0
     /// Uses base D value (not D-Min) when D-Min/D-Max is configured
@@ -70,20 +69,6 @@
         Some(recommended_d.round() as u32)
     }
 
-    /// Format PID values for display with firmware-specific terminology
-    /// If show_pd_ratio is true and ratio can be calculated, appends P:D ratio
-    pub fn format_for_title(&self, firmware_type: &FirmwareType) -> String {
-        self.format_for_title_with_ratio(firmware_type, false)
-    }
-
-    /// Format PID values for display with firmware-specific terminology and optional P:D ratio
-    /// If show_pd_ratio is true and ratio can be calculated, appends P:D ratio
-    pub fn format_for_title_with_ratio(
-        &self,
-        firmware_type: &FirmwareType,
-        show_pd_ratio: bool,
-    ) -> String {
-=======
     /// Format D term with dynamic range support (D-Min/D-Max)
     ///
     /// Decision tree when D-Max system is enabled:
@@ -124,9 +109,19 @@
 
     /// Format PID values for display with firmware-specific terminology
     /// dmax_enabled: Set to true only if D-Min/D-Max system is actively enabled
-    /// (i.e., at least one of d_max_gain, d_max_advance, or simplified_d_max_gain is > 0)
     pub fn format_for_title(&self, firmware_type: &FirmwareType, dmax_enabled: bool) -> String {
->>>>>>> 0027cb12
+        self.format_for_title_with_ratio(firmware_type, dmax_enabled, false)
+    }
+
+    /// Format PID values for display with firmware-specific terminology and optional P:D ratio
+    /// dmax_enabled: Set to true only if D-Min/D-Max system is actively enabled
+    /// If show_pd_ratio is true and ratio can be calculated, appends P:D ratio
+    pub fn format_for_title_with_ratio(
+        &self,
+        firmware_type: &FirmwareType,
+        dmax_enabled: bool,
+        show_pd_ratio: bool,
+    ) -> String {
         let mut parts = Vec::new();
 
         if let Some(p) = self.p {
@@ -929,7 +924,6 @@
     }
 
     #[test]
-<<<<<<< HEAD
     fn test_pd_ratio_calculation() {
         // Test normal P:D ratio calculation
         let axis_pid = AxisPid {
@@ -943,8 +937,8 @@
         let ratio = axis_pid.calculate_pd_ratio().unwrap();
         assert!((ratio - 1.6875).abs() < 0.001); // 54/32 = 1.6875
 
-        // Test with D-Min (should use D-Min preferentially)
-        let axis_pid_dmin = AxisPid {
+        // Test with D-Min/D-Max - should still use base D
+        let axis_pid_dminmax = AxisPid {
             p: Some(60),
             i: Some(65),
             d: Some(40),
@@ -952,8 +946,8 @@
             d_max: Some(45),
             ff: None,
         };
-        let ratio_dmin = axis_pid_dmin.calculate_pd_ratio().unwrap();
-        assert!((ratio_dmin - 1.6667).abs() < 0.001); // 60/36 = 1.6667 (uses d_min)
+        let ratio_dminmax = axis_pid_dminmax.calculate_pd_ratio().unwrap();
+        assert!((ratio_dminmax - 1.5).abs() < 0.001); // 60/40 = 1.5 (uses base d)
 
         // Test edge case: P is 0 (should still calculate, though unusual)
         let axis_pid_p_zero = AxisPid {
@@ -1071,12 +1065,12 @@
         };
 
         // Without ratio
-        let formatted_no_ratio = axis_pid.format_for_title(&FirmwareType::Betaflight);
+        let formatted_no_ratio = axis_pid.format_for_title(&FirmwareType::Betaflight, false);
         assert_eq!(formatted_no_ratio, " - P:54 I:60 D:32 FF:100");
 
         // With ratio (note: hyphen separator before P:D ratio)
         let formatted_with_ratio =
-            axis_pid.format_for_title_with_ratio(&FirmwareType::Betaflight, true);
+            axis_pid.format_for_title_with_ratio(&FirmwareType::Betaflight, false, true);
         assert_eq!(formatted_with_ratio, " - P:54 I:60 D:32 FF:100 - P:D=1.69");
 
         // Test with D-Min/D-Max and ratio (hyphen separator)
@@ -1089,8 +1083,8 @@
             ff: None,
         };
         let formatted_dmin_ratio =
-            axis_pid_dmin.format_for_title_with_ratio(&FirmwareType::Betaflight, true);
-        assert_eq!(formatted_dmin_ratio, " - P:60 I:65 D:36/45 - P:D=1.67");
+            axis_pid_dmin.format_for_title_with_ratio(&FirmwareType::Betaflight, true, true);
+        assert_eq!(formatted_dmin_ratio, " - P:60 I:65 D:36/45 - P:D=1.50");
 
         // Test when ratio can't be calculated (no hyphen separator needed)
         let axis_pid_no_d = AxisPid {
@@ -1102,9 +1096,11 @@
             ff: None,
         };
         let formatted_no_d =
-            axis_pid_no_d.format_for_title_with_ratio(&FirmwareType::Betaflight, true);
+            axis_pid_no_d.format_for_title_with_ratio(&FirmwareType::Betaflight, false, true);
         assert_eq!(formatted_no_d, " - P:54 I:60"); // No P:D ratio shown
-=======
+    }
+
+    #[test]
     fn test_format_d_term_edge_cases() {
         // Only D-Min present, base D differs
         let axis_only_dmin = AxisPid {
@@ -1193,6 +1189,5 @@
             ..Default::default()
         };
         assert!(pid_data_mixed.is_dmax_enabled());
->>>>>>> 0027cb12
     }
 }